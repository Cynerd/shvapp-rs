--- conflicted
+++ resolved
@@ -10,19 +10,12 @@
 use chainpack::{RpcMessage, RpcMessageMetaTags, RpcValue, metamethod};
 use chainpack::rpcmessage::{RpcError, RpcErrorCode};
 use chainpack::metamethod::{MetaMethod, Signature};
-use std::process::Command;
+use tokio::process::Command;
 use async_trait::async_trait;
-<<<<<<< HEAD
-use shvapp::shvnode::{TreeNode, ShvNode, NodesTree, ShvTreeNode};
-use shvapp::shvfsnode::FileSystemDirNode;
-use std::sync::{Arc, Mutex};
-=======
 use shvapp::shvnode::{TreeNode, NodesTree, RequestProcessor, RequestProcessorRefType, ProcessRequestResult};
 use chainpack::rpcvalue::List;
 use tokio::sync::Mutex;
 use std::sync::Arc;
-use tokio::sync::mpsc::error::SendError;
->>>>>>> 2a880c39
 
 #[derive(StructOpt, Debug)]
 #[structopt(name = "shvagent-cli", version = env!("CARGO_PKG_VERSION"), author = env!("CARGO_PKG_AUTHORS"), about = "SHV Agent")]
@@ -78,16 +71,6 @@
     connection_params.device_id = device_id.to_string();
     connection_params.mount_point = cli.mount_point.unwrap_or("".to_string());
 
-<<<<<<< HEAD
-    //let mut root = Arc::new(Mutex::new(Box::new(create_shvagent_node(&device_id))));
-    let mut root = Box::new(create_shvagent_node(&device_id));
-    // root.add_child_node(TreeNode {
-    //         name: "fs".to_string(),
-    //         shv_node: Arc::new(Mutex::new(Box::new(FileSystemDirNode::new("/tmp")))),
-    //         child_nodes: vec![]
-    //     });
-    let shv_tree = root;
-=======
     let mut root = TreeNode {
         processor: Some(Arc::new(Mutex::new(DeviceNodeRequestProcessor {
             app_name: "ShvAgent".into(),
@@ -101,7 +84,6 @@
         }
     );
     let mut shv_tree = NodesTree::new(root);
->>>>>>> 2a880c39
     //let mut app_node = ShvAgentAppNode::new();
     //let dyn_app_node = (&mut app_node) as &dyn ShvNode;
     loop {
@@ -138,26 +120,6 @@
                                     debug!("Message arrived: {}", msg);
                                     if msg.is_request() {
                                         let sender = client.clone_sender();
-<<<<<<< HEAD
-                                        let shv_path = msg.shv_path().ok_or("Empty SHV path")?;
-                                        if let Some(ret_val) = shv_tree.process_request(&sender, &msg, shv_path).await? {
-                                            match msg.prepare_response() {
-                                                Ok(mut resp_msg) => {
-                                                    match ret_val {
-                                                        Ok(rv) => {
-                                                            resp_msg.set_result(rv);
-                                                        }
-                                                        Err(e) => {
-                                                            resp_msg.set_error(RpcError::new(RpcErrorCode::MethodCallException, &e.to_string()));
-                                                        }
-                                                    }
-                                                    match client.send(resp_msg).await {
-                                                        Ok(_) => { debug!("Send response OK"); }
-                                                        Err(e) => { warn!("Send response error: {}.", e); }
-                                                    }
-                                                }
-                                                Err(e) => { warn!("Create response meta error: {}.", e); }
-=======
                                         let ret_val = shv_tree.process_request(&sender,&msg).await;
                                         if let Ok(None) = ret_val {
                                             // ret val will be sent async in handler
@@ -180,49 +142,29 @@
                                                 Err(e) => {
                                                     warn!("Create response meta error: {}.", e);
                                                 }
->>>>>>> 2a880c39
                                             }
                                         }
                                     }
                                 }
-                                Err(e) => { warn!("Read message error: {}.", e); }
-                            }
-                        }
-                    }
-                    Err(e) => { info!("Login error: {}", e); }
+                                Err(e) => {
+                                    warn!("Read message error: {}.", e);
+                                }
+                            }
+                        }
+                    }
+                    Err(e) => {
+                        info!("Login error: {}", e);
+                    }
                 };
             }
-            Err(e) => { warn!("connect to broker error: {}", e); }
+            Err(e) => {
+                warn!("connect to broker error: {}", e);
+            }
         }
         tokio::time::sleep(Duration::from_secs(3)).await;
     }
 }
 
-<<<<<<< HEAD
-type ShvAgentNodeData = ();
-type ShvAgentNode = ShvTreeNode<ShvAgentNodeData>;
-fn create_shvagent_node(device_id: &str) -> ShvAgentNode {
-    let mut ret = ShvAgentNode::new_device((), "ShvAgent", device_id);
-    ret.add_method(
-        MetaMethod { name: "runCmd".into(), signature: metamethod::Signature::RetParam, flags: metamethod::Flag::None.into(), access_grant: RpcValue::new("cmd"), description: "params: [\"command\", [param1, ...], {\"envkey1\": \"envval1\"}, 1, 2], only the command is mandatory".into() },
-        Box::new(move |data: &mut ShvAgentNodeData, params: Option<&RpcValue>| -> shvapp::Result<RpcValue> {
-            let params = params.ok_or("no params specified")?.as_list();
-            let cmd = params.get(0).ok_or("no command specified")?.as_str()?;
-            let mut child = Command::new(cmd);
-            if let Some(args) = params.get(1) {
-                for arg in args.as_list() {
-                    child.arg(arg.as_str()?);
-                }
-            }
-            let output = child.output()?;
-            // Await until the command completes
-            //let output = output.await?;
-            let out: &[u8] = &output.stdout;
-            return Ok(RpcValue::new(out))
-        })
-    );
-    ret
-=======
 struct ShvAgentNode {
     methods: Vec<MetaMethod>,
 }
@@ -315,5 +257,4 @@
         }
         Err(format!("Unknown method '{}' on path '{}'", method, shv_path).into())
     }
->>>>>>> 2a880c39
 }